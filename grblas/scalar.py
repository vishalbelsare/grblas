import itertools

from . import backend, expr, ffi
from .base import BaseExpression, BaseType
from .binary import isclose
from .dtypes import _INDEX, lookup_dtype
from .operator import get_typed_op
<<<<<<< HEAD
from .utils import wrapdoc
from . import expr, _automethods
=======
>>>>>>> 4b6ccd3f

ffi_new = ffi.new


class Scalar(BaseType):
    """
    GraphBLAS Scalar
    Pseudo-object for GraphBLAS functions which accumlate into a scalar type
    """

    __slots__ = "_is_empty"
    shape = ()
    _is_scalar = True
    _name_counter = itertools.count()

    def __init__(self, gb_obj, dtype, *, empty=False, name=None):
        if name is None:
            name = f"s_{next(Scalar._name_counter)}"
        super().__init__(gb_obj, dtype, name)
        self._is_empty = empty

    def __repr__(self):
        from .formatting import format_scalar

        return format_scalar(self)

    def _repr_html_(self):
        from .formatting import format_scalar_html

        return format_scalar_html(self)

    def __eq__(self, other):
        return self.isequal(other)

    def __bool__(self):
        if self.is_empty:
            return False
        return bool(self.value)

    def __float__(self):
        return float(self.value)

    def __int__(self):
        return int(self.value)

    def __complex__(self):
        return complex(self.value)

    def __neg__(self):
        dtype = self.dtype
        if dtype.name[0] == "U" or dtype.name == "BOOL":
            raise TypeError(f"The negative operator, `-`, is not supported for {dtype.name} dtype")
        rv = Scalar.new(dtype, name=f"-{self.name}")
        if self.is_empty:
            return rv
        rv.value = -self.value
        return rv

    __index__ = __int__

    def isequal(self, other, *, check_dtype=False):
        """
        Check for exact equality

        If `check_dtype` is True, also checks that dtypes match
        For equality of floating point Vectors, consider using `isclose`
        """
        if type(other) is not Scalar:
            if other is None:
                return self.is_empty
            try:
                other = Scalar.from_value(other, name="s_isequal")
            except TypeError:
                self._expect_type(
                    other,
                    Scalar,
                    within="isequal",
                    argname="other",
                    extra_message="Literal scalars also accepted.",
                )
            # Don't check dtype if we had to infer dtype of `other`
            check_dtype = False
        if check_dtype and self.dtype != other.dtype:
            return False
        if self.is_empty or other.is_empty:
            return self.is_empty is other.is_empty
        # For now, compare values in Python.  We can get more sophisticated
        # if there is a need by converting both scalars to 1-d Vectors.
        # Hopefully scalar types will be added to the GraphBLAS spec.
        return self.value == other.value

    def isclose(self, other, *, rel_tol=1e-7, abs_tol=0.0, check_dtype=False):
        """
        Check for approximate equality

        If `check_dtype` is True, also checks that dtypes match
        Closeness check is equivalent to `abs(a-b) <= max(rel_tol * max(abs(a), abs(b)), abs_tol)`
        """
        if type(other) is not Scalar:
            if other is None:
                return self.is_empty
            try:
                other = Scalar.from_value(other, name="s_isclose")
            except TypeError:
                self._expect_type(
                    other,
                    Scalar,
                    within="isclose",
                    argname="other",
                    extra_message="Literal scalars also accepted.",
                )
            # Don't check dtype if we had to infer dtype of `other`
            check_dtype = False
        if check_dtype and self.dtype != other.dtype:
            return False
        if self.is_empty or other.is_empty:
            return self.is_empty is other.is_empty
        # We can't yet call a UDF on a scalar as part of the spec, so let's do it ourselves
        isclose_func = isclose(rel_tol, abs_tol)
        isclose_func = get_typed_op(isclose_func, self.dtype, other.dtype)
        return isclose_func.numba_func(self.value, other.value)

    def clear(self):
        if self.dtype == bool:
            self.value = False
        else:
            self.value = 0
        self._is_empty = True

    @property
    def is_empty(self):
        return self._is_empty

    @property
    def value(self):
        if self.is_empty:
            return None
        return self.gb_obj[0]

    @value.setter
    def value(self, val):
        if val is None:
            self.clear()
        else:
            self.gb_obj[0] = val
            self._is_empty = False

    @property
    def nvals(self):
        if self.is_empty:
            return 0
        return 1

    _nvals = nvals

    def dup(self, *, dtype=None, name=None):
        """Create a new Scalar by duplicating this one"""
        if dtype is None:
            new_scalar = type(self).new(self.dtype, name=name)
            new_scalar.value = self.value
        else:
            new_scalar = type(self).new(dtype, name=name)
            if not self.is_empty:
                new_scalar.value = new_scalar.dtype.np_type(self.value)
        return new_scalar

    @classmethod
    def new(cls, dtype, *, name=None):
        """
        Create a new empty Scalar from the given type
        """
        dtype = lookup_dtype(dtype)
        new_scalar_pointer = ffi_new(f"{dtype.c_type}*")
        return cls(new_scalar_pointer, dtype, name=name, empty=True)

    @classmethod
    def from_value(cls, value, dtype=None, *, name=None):
        """Create a new Scalar from a Python value"""
        if dtype is None:
            try:
                dtype = lookup_dtype(type(value))
            except ValueError:
                raise TypeError(
                    f"Argument of from_value must be a known scalar type, not {type(value)}"
                )
        new_scalar = cls.new(dtype, name=name)
        new_scalar.value = value
        return new_scalar

    def __reduce__(self):
        return Scalar._deserialize, (self.value, self.dtype, self.name)

    @staticmethod
    def _deserialize(value, dtype, name):
        return Scalar.from_value(value, dtype=dtype, name=name)

    if backend == "suitesparse":

        def to_pygraphblas(self):  # pragma: no cover
            """Convert to a new `pygraphblas.Scalar`

            This copies data.
            """
            import pygraphblas as pg

            return pg.Scalar.from_value(self.value)

        @classmethod
        def from_pygraphblas(cls, scalar):  # pragma: no cover
            """Convert a `pygraphblas.Scalar` to a new `grblas.Scalar`

            This copies data.
            """
            import pygraphblas as pg

            if not isinstance(scalar, pg.Scalar):
                raise TypeError(f"Expected pygraphblas.Scalar object.  Got type: {type(scalar)}")
            dtype = lookup_dtype(scalar.gb_type)
            return cls.from_value(scalar[0], dtype)


class ScalarExpression(BaseExpression):
    __slots__ = ()
    output_type = Scalar
    shape = ()
    _is_scalar = True

    def construct_output(self, dtype=None, *, name=None):
        if dtype is None:
            dtype = self.dtype
        return Scalar.new(dtype, name=name)

    def new(self, *, dtype=None, name=None):
        return super().new(dtype=dtype, name=name)

    dup = new

    def __repr__(self):
        from .formatting import format_scalar_expression

        return format_scalar_expression(self)

    def _repr_html_(self):
        from .formatting import format_scalar_expression_html

        return format_scalar_expression_html(self)

    __bool__ = wrapdoc(Scalar.__bool__)(property(_automethods.__bool__))
    __complex__ = wrapdoc(Scalar.__complex__)(property(_automethods.__complex__))
    __eq__ = wrapdoc(Scalar.__eq__)(property(_automethods.__eq__))
    __float__ = wrapdoc(Scalar.__float__)(property(_automethods.__float__))
    __index__ = wrapdoc(Scalar.__index__)(property(_automethods.__index__))
    __int__ = wrapdoc(Scalar.__int__)(property(_automethods.__int__))
    __neg__ = wrapdoc(Scalar.__neg__)(property(_automethods.__neg__))
    # _carg = wrapdoc(Scalar._carg)(property(_automethods._carg))
    _name_html = wrapdoc(Scalar._name_html)(property(_automethods._name_html))
    _nvals = wrapdoc(Scalar._nvals)(property(_automethods._nvals))
    gb_obj = wrapdoc(Scalar.gb_obj)(property(_automethods.gb_obj))
    is_empty = wrapdoc(Scalar.is_empty)(property(_automethods.is_empty))
    isclose = wrapdoc(Scalar.isclose)(property(_automethods.isclose))
    isequal = wrapdoc(Scalar.isequal)(property(_automethods.isequal))
    name = wrapdoc(Scalar.name)(property(_automethods.name))
    nvals = wrapdoc(Scalar.nvals)(property(_automethods.nvals))
    value = wrapdoc(Scalar.value)(property(_automethods.value))


class _CScalar:
    """Wrap scalars for calling into C.

    If a Scalar is not provided, then a datatype of GrB_Index is assumed.
    """

    __slots__ = "scalar", "dtype"

    def __init__(self, scalar, dtype=_INDEX):
        if type(scalar) is not Scalar:
            scalar = Scalar.from_value(scalar, name="", dtype=dtype)
        self.scalar = scalar
        self.dtype = scalar.dtype

    def __repr__(self):
        return repr(self.scalar.value)

    def _repr_html_(self):
        return self.scalar._repr_html_()

    @property
    def _carg(self):
        return self.scalar.value

    @property
    def name(self):
        return self.scalar.name or repr(self.scalar.value)

    def __eq__(self, other):
        if type(other) is _CScalar:
            return self.scalar == other.scalar
        return self.scalar == other


expr.ScalarMatMulExpr.output_type = ScalarExpression<|MERGE_RESOLUTION|>--- conflicted
+++ resolved
@@ -1,15 +1,11 @@
 import itertools
 
-from . import backend, expr, ffi
+from . import _automethods, backend, expr, ffi
 from .base import BaseExpression, BaseType
 from .binary import isclose
 from .dtypes import _INDEX, lookup_dtype
 from .operator import get_typed_op
-<<<<<<< HEAD
 from .utils import wrapdoc
-from . import expr, _automethods
-=======
->>>>>>> 4b6ccd3f
 
 ffi_new = ffi.new
 
