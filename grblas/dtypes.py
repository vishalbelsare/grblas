import re
import numpy as np
import numba
from . import lib


def libget(name):
    """Helper to get items from GraphBLAS which might be GrB or GxB"""
    try:
        return getattr(lib, name)
    except AttributeError:
        ext_name = f"GxB_{name[4:]}"
        try:
            return getattr(lib, ext_name)
        except AttributeError:
            pass
        raise


class DataType:
<<<<<<< HEAD
    def __init__(self, name, gb_type, c_type, numba_type, np_type):
=======
    def __init__(self, name, gb_obj, gb_name, c_type, numba_type):
>>>>>>> de2241ab
        self.name = name
        self.gb_obj = gb_obj
        self.gb_name = gb_name
        self.c_type = c_type
        self.numba_type = numba_type
        self.np_type = np_type

    def __repr__(self):
        return self.name

    def __eq__(self, other):
        if type(other) is DataType:
            return self.gb_obj == other.gb_obj
        else:
            # Attempt to use `other` as a lookup key
            try:
                other = lookup_dtype(other)
                return self == other
            except ValueError:
                raise TypeError(f"Invalid or unknown datatype: {other}")

<<<<<<< HEAD

BOOL = DataType("BOOL", lib.GrB_BOOL, "_Bool", numba.types.bool_, np.bool_)
INT8 = DataType("INT8", lib.GrB_INT8, "int8_t", numba.types.int8, np.int8)
UINT8 = DataType("UINT8", lib.GrB_UINT8, "uint8_t", numba.types.uint8, np.uint8)
INT16 = DataType("INT16", lib.GrB_INT16, "int16_t", numba.types.int16, np.int16)
UINT16 = DataType("UINT16", lib.GrB_UINT16, "uint16_t", numba.types.uint16, np.uint16)
INT32 = DataType("INT32", lib.GrB_INT32, "int32_t", numba.types.int32, np.int32)
UINT32 = DataType("UINT32", lib.GrB_UINT32, "uint32_t", numba.types.uint32, np.uint32)
INT64 = DataType("INT64", lib.GrB_INT64, "int64_t", numba.types.int64, np.int64)
UINT64 = DataType("UINT64", lib.GrB_UINT64, "uint64_t", numba.types.uint64, np.uint64)
FP32 = DataType("FP32", lib.GrB_FP32, "float", numba.types.float32, np.float32)
FP64 = DataType("FP64", lib.GrB_FP64, "double", numba.types.float64, np.float64)
FC32 = DataType("FC32", libget("GrB_FC32"), "float _Complex", numba.types.complex64, np.complex64)
FC64 = DataType(
    "FC64", libget("GrB_FC64"), "double _Complex", numba.types.complex128, np.complex128
)
=======
    @property
    def _carg(self):
        return self.gb_obj


BOOL = DataType("BOOL", lib.GrB_BOOL, "GrB_BOOL", "_Bool", numba.types.bool_)
INT8 = DataType("INT8", lib.GrB_INT8, "GrB_INT8", "int8_t", numba.types.int8)
UINT8 = DataType("UINT8", lib.GrB_UINT8, "GrB_UINT8", "uint8_t", numba.types.uint8)
INT16 = DataType("INT16", lib.GrB_INT16, "GrB_INT16", "int16_t", numba.types.int16)
UINT16 = DataType("UINT16", lib.GrB_UINT16, "GrB_UINT16", "uint16_t", numba.types.uint16)
INT32 = DataType("INT32", lib.GrB_INT32, "GrB_INT32", "int32_t", numba.types.int32)
UINT32 = DataType("UINT32", lib.GrB_UINT32, "GrB_UINT32", "uint32_t", numba.types.uint32)
INT64 = DataType("INT64", lib.GrB_INT64, "GrB_INT64", "int64_t", numba.types.int64)
UINT64 = DataType("UINT64", lib.GrB_UINT64, "GrB_UINT64", "uint64_t", numba.types.uint64)
FP32 = DataType("FP32", lib.GrB_FP32, "GrB_FP32", "float", numba.types.float32)
FP64 = DataType("FP64", lib.GrB_FP64, "GrB_FP64", "double", numba.types.float64)
if hasattr(lib, "GxB_FC32"):  # pragma: no cover
    FC32 = DataType("FC32", lib.GxB_FC32, "GxB_FC32", "float _Complex", numba.types.complex64)
if hasattr(lib, "GrB_FC32"):  # pragma: no cover
    FC32 = DataType("FC32", lib.GrB_FC32, "GrB_FC32", "float _Complex", numba.types.complex64)
if hasattr(lib, "GxB_FC64"):  # pragma: no cover
    FC64 = DataType("FC64", lib.GxB_FC64, "GxB_FC64", "double _Complex", numba.types.complex128)
if hasattr(lib, "GrB_FC64"):  # pragma: no cover
    FC64 = DataType("FC64", lib.GrB_FC64, "GrB_FC64", "double _Complex", numba.types.complex128)
>>>>>>> de2241ab

# Used for testing user-defined functions
_sample_values = {
    INT8.name: np.int8(1),
    UINT8.name: np.uint8(1),
    INT16.name: np.int16(1),
    UINT16.name: np.uint16(1),
    INT32.name: np.int32(1),
    UINT32.name: np.uint32(1),
    INT64.name: np.int64(1),
    UINT64.name: np.uint64(1),
    FP32.name: np.float32(0.5),
    FP64.name: np.float64(0.5),
    FC32.name: np.complex64(complex(0, 0.5)),
    FC64.name: np.complex128(complex(0, 0.5)),
    BOOL.name: np.bool_(True),
}

# Create register to easily lookup types by name, gb_obj, or c_type
_registry = {}
for dtype in [
    BOOL,
    INT8,
    UINT8,
    INT16,
    UINT16,
    INT32,
    UINT32,
    INT64,
    UINT64,
    FP32,
    FP64,
    FC32,
    FC64,
]:
    _registry[dtype.name] = dtype
    _registry[dtype.gb_obj] = dtype
    _registry[dtype.gb_name] = dtype
    _registry[dtype.c_type] = dtype
    _registry[dtype.numba_type] = dtype
    _registry[dtype.numba_type.name] = dtype
    val = _sample_values[dtype.name]
    _registry[val.dtype] = dtype
    _registry[val.dtype.name] = dtype
# Upcast numpy float16 to float32
_registry[np.dtype(np.float16)] = FP32
_registry["float16"] = FP32

# Add some common Python types as lookup keys
_registry[bool] = BOOL
_registry[int] = INT64
_registry[float] = FP64
_registry[complex] = FC64
_registry["bool"] = BOOL
_registry["int"] = INT64
_registry["float"] = FP64  # Choose 'float' to match numpy/Python; c_type 'float' would be FP32
_registry["complex"] = FC64


def lookup_dtype(key):
    # Check for silly lookup where key is already a DataType
    if type(key) is DataType:
        return key
    try:
        return _registry[key]
    except KeyError:
        if hasattr(key, "name"):
            return _registry[key.name]
        else:
            try:
                return lookup_dtype(np.dtype(key))
            except Exception:
                pass
            raise ValueError(f"Unknown dtype: {key}")


_bits_pattern = re.compile(r"\D+(\d+)$")


def unify(type1, type2):
    """
    Returns a type that can hold both type1 and type2

    For example:
    unify(INT32, INT64) -> INT64
    unify(INT8, UINT16) -> INT32
    unify(BOOL, UINT16) -> UINT16
    unify(FP32, INT32) -> FP32
    """
    if type1 == type2:
        return type1
    # Bools fit anywhere
    if type1 == BOOL:
        return type2
    if type2 == BOOL:
        return type1
    # Compute bit numbers for comparison
    num1 = int(_bits_pattern.match(type1.name).group(1))
    num2 = int(_bits_pattern.match(type2.name).group(1))
    # Floats anywhere requires floats
    if type1.name[0] == "F" or type2.name[0] == "F":
        return lookup_dtype(f"FP{max(num1, num2)}")
    # Both ints or both uints is easy
    if type1.name[0] == type2.name[0]:
        return type2 if num2 > num1 else type1
    # Mixed int/uint is a little harder
    # Need to double the uint bit number to safely store as int
    # Beyond 64, we have to move to float
    if type1.name[0] == "U":
        num1 *= 2
    else:  # type2 is unsigned
        num2 *= 2
    maxnum = max(num1, num2)
    if maxnum > 64:
        return FP64
    return lookup_dtype(f"INT{maxnum}")<|MERGE_RESOLUTION|>--- conflicted
+++ resolved
@@ -18,11 +18,7 @@
 
 
 class DataType:
-<<<<<<< HEAD
-    def __init__(self, name, gb_type, c_type, numba_type, np_type):
-=======
-    def __init__(self, name, gb_obj, gb_name, c_type, numba_type):
->>>>>>> de2241ab
+    def __init__(self, name, gb_obj, gb_name, c_type, numba_type, np_type):
         self.name = name
         self.gb_obj = gb_obj
         self.gb_name = gb_name
@@ -44,49 +40,30 @@
             except ValueError:
                 raise TypeError(f"Invalid or unknown datatype: {other}")
 
-<<<<<<< HEAD
-
-BOOL = DataType("BOOL", lib.GrB_BOOL, "_Bool", numba.types.bool_, np.bool_)
-INT8 = DataType("INT8", lib.GrB_INT8, "int8_t", numba.types.int8, np.int8)
-UINT8 = DataType("UINT8", lib.GrB_UINT8, "uint8_t", numba.types.uint8, np.uint8)
-INT16 = DataType("INT16", lib.GrB_INT16, "int16_t", numba.types.int16, np.int16)
-UINT16 = DataType("UINT16", lib.GrB_UINT16, "uint16_t", numba.types.uint16, np.uint16)
-INT32 = DataType("INT32", lib.GrB_INT32, "int32_t", numba.types.int32, np.int32)
-UINT32 = DataType("UINT32", lib.GrB_UINT32, "uint32_t", numba.types.uint32, np.uint32)
-INT64 = DataType("INT64", lib.GrB_INT64, "int64_t", numba.types.int64, np.int64)
-UINT64 = DataType("UINT64", lib.GrB_UINT64, "uint64_t", numba.types.uint64, np.uint64)
-FP32 = DataType("FP32", lib.GrB_FP32, "float", numba.types.float32, np.float32)
-FP64 = DataType("FP64", lib.GrB_FP64, "double", numba.types.float64, np.float64)
-FC32 = DataType("FC32", libget("GrB_FC32"), "float _Complex", numba.types.complex64, np.complex64)
-FC64 = DataType(
-    "FC64", libget("GrB_FC64"), "double _Complex", numba.types.complex128, np.complex128
-)
-=======
     @property
     def _carg(self):
         return self.gb_obj
 
 
-BOOL = DataType("BOOL", lib.GrB_BOOL, "GrB_BOOL", "_Bool", numba.types.bool_)
-INT8 = DataType("INT8", lib.GrB_INT8, "GrB_INT8", "int8_t", numba.types.int8)
-UINT8 = DataType("UINT8", lib.GrB_UINT8, "GrB_UINT8", "uint8_t", numba.types.uint8)
-INT16 = DataType("INT16", lib.GrB_INT16, "GrB_INT16", "int16_t", numba.types.int16)
-UINT16 = DataType("UINT16", lib.GrB_UINT16, "GrB_UINT16", "uint16_t", numba.types.uint16)
-INT32 = DataType("INT32", lib.GrB_INT32, "GrB_INT32", "int32_t", numba.types.int32)
-UINT32 = DataType("UINT32", lib.GrB_UINT32, "GrB_UINT32", "uint32_t", numba.types.uint32)
-INT64 = DataType("INT64", lib.GrB_INT64, "GrB_INT64", "int64_t", numba.types.int64)
-UINT64 = DataType("UINT64", lib.GrB_UINT64, "GrB_UINT64", "uint64_t", numba.types.uint64)
-FP32 = DataType("FP32", lib.GrB_FP32, "GrB_FP32", "float", numba.types.float32)
-FP64 = DataType("FP64", lib.GrB_FP64, "GrB_FP64", "double", numba.types.float64)
+BOOL = DataType("BOOL", lib.GrB_BOOL, "GrB_BOOL", "_Bool", numba.types.bool_, np.bool_)
+INT8 = DataType("INT8", lib.GrB_INT8, "GrB_INT8", "int8_t", numba.types.int8, np.int8)
+UINT8 = DataType("UINT8", lib.GrB_UINT8, "GrB_UINT8", "uint8_t", numba.types.uint8, np.uint8)
+INT16 = DataType("INT16", lib.GrB_INT16, "GrB_INT16", "int16_t", numba.types.int16, np.int16)
+UINT16 = DataType("UINT16", lib.GrB_UINT16, "GrB_UINT16", "uint16_t", numba.types.uint16, np.uint16)
+INT32 = DataType("INT32", lib.GrB_INT32, "GrB_INT32", "int32_t", numba.types.int32, np.int32)
+UINT32 = DataType("UINT32", lib.GrB_UINT32, "GrB_UINT32", "uint32_t", numba.types.uint32, np.uint32)
+INT64 = DataType("INT64", lib.GrB_INT64, "GrB_INT64", "int64_t", numba.types.int64, np.int64)
+UINT64 = DataType("UINT64", lib.GrB_UINT64, "GrB_UINT64", "uint64_t", numba.types.uint64, np.uint64)
+FP32 = DataType("FP32", lib.GrB_FP32, "GrB_FP32", "float", numba.types.float32, np.float32)
+FP64 = DataType("FP64", lib.GrB_FP64, "GrB_FP64", "double", numba.types.float64, np.float64)
 if hasattr(lib, "GxB_FC32"):  # pragma: no cover
-    FC32 = DataType("FC32", lib.GxB_FC32, "GxB_FC32", "float _Complex", numba.types.complex64)
+    FC32 = DataType("FC32", lib.GxB_FC32, "GxB_FC32", "float _Complex", numba.types.complex64, np.complex64)
 if hasattr(lib, "GrB_FC32"):  # pragma: no cover
-    FC32 = DataType("FC32", lib.GrB_FC32, "GrB_FC32", "float _Complex", numba.types.complex64)
+    FC32 = DataType("FC32", lib.GrB_FC32, "GrB_FC32", "float _Complex", numba.types.complex64, np.complex64)
 if hasattr(lib, "GxB_FC64"):  # pragma: no cover
-    FC64 = DataType("FC64", lib.GxB_FC64, "GxB_FC64", "double _Complex", numba.types.complex128)
+    FC64 = DataType("FC64", lib.GxB_FC64, "GxB_FC64", "double _Complex", numba.types.complex128, np.complex128)
 if hasattr(lib, "GrB_FC64"):  # pragma: no cover
-    FC64 = DataType("FC64", lib.GrB_FC64, "GrB_FC64", "double _Complex", numba.types.complex128)
->>>>>>> de2241ab
+    FC64 = DataType("FC64", lib.GrB_FC64, "GrB_FC64", "double _Complex", numba.types.complex128, np.complex128)
 
 # Used for testing user-defined functions
 _sample_values = {
