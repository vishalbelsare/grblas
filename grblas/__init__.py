--- conflicted
+++ resolved
@@ -2,13 +2,9 @@
 from . import backends  # noqa
 
 _init_params = None
-<<<<<<< HEAD
-_SPECIAL_ATTRS = ["lib", "ffi", "Matrix", "Vector", "Scalar", "UnaryOp", "BinaryOp", "Monoid", "Semiring"]
-=======
 _SPECIAL_ATTRS = ["lib", "ffi", "Matrix", "Vector", "Scalar",
                   "base", "exceptions", "matrix", "ops", "scalar", "vector"
                   "unary", "binary", "monoid", "semiring"]
->>>>>>> 929e2367
 
 
 def __getattr__(name):
@@ -33,13 +29,9 @@
 
 
 def _init(backend, blocking, automatic=False):
-<<<<<<< HEAD
-    global lib, ffi, REPLACE, Matrix, Vector, Scalar, UnaryOp, BinaryOp, Monoid, Semiring, _init_params
-=======
     global _init_params, lib, ffi, Matrix, Vector, Scalar
     global base, exceptions, matrix, ops, scalar, vector
     global unary, binary, monoid, semiring
->>>>>>> 929e2367
 
     passed_params = dict(backend=backend, blocking=blocking, automatic=automatic)
     if _init_params is None:
@@ -80,23 +72,7 @@
     from .vector import Vector
     from .scalar import Scalar
 
-<<<<<<< HEAD
-    UnaryOp._initialize()
-    BinaryOp._initialize()
-    Monoid._initialize()
-    Semiring._initialize()
-
-    globals()["Matrix"] = Matrix
-    globals()["Vector"] = Vector
-    globals()["Scalar"] = Scalar
-    globals()["UnaryOp"] = UnaryOp
-    globals()["BinaryOp"] = BinaryOp
-    globals()["Monoid"] = Monoid
-    globals()["Semiring"] = Semiring
-    globals()["REPLACE"] = REPLACE
-=======
     ops.UnaryOp._initialize()
     ops.BinaryOp._initialize()
     ops.Monoid._initialize()
-    ops.Semiring._initialize()
->>>>>>> 929e2367
+    ops.Semiring._initialize()