from setuptools import setup

setup(
    name='grblas',
    version='1.3.0',
    description='Python interface to GraphBLAS',
<<<<<<< HEAD
    author='Jim Kitchen and Erik Welch',
=======
    author='Jim Kitchen',
    url='https://github.com/metagraph-dev/grblas',
>>>>>>> 141b3954
    packages=['grblas', 'grblas/backends', 'grblas/backends/suitesparse',
              'grblas/binary', 'grblas/monoid', 'grblas/semiring', 'grblas/unary'],
    setup_requires=["cffi>=1.0.0", "pytest-runner"],
    cffi_modules=["grblas/backends/suitesparse/build.py:ffibuilder"],
    install_requires=["cffi>=1.0.0"],
    tests_require=["pytest", "pandas"],
)<|MERGE_RESOLUTION|>--- conflicted
+++ resolved
@@ -4,12 +4,8 @@
     name='grblas',
     version='1.3.0',
     description='Python interface to GraphBLAS',
-<<<<<<< HEAD
     author='Jim Kitchen and Erik Welch',
-=======
-    author='Jim Kitchen',
     url='https://github.com/metagraph-dev/grblas',
->>>>>>> 141b3954
     packages=['grblas', 'grblas/backends', 'grblas/backends/suitesparse',
               'grblas/binary', 'grblas/monoid', 'grblas/semiring', 'grblas/unary'],
     setup_requires=["cffi>=1.0.0", "pytest-runner"],
